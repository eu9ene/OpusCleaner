import { ref, toRaw, readonly, reactive, computed, watch, shallowReactive } from 'vue';
import { cyrb53 } from '../hash.js';
import { getUniqueId } from '../hacks.js';

const FILTERSTEP_SAVE_DELAY = 1500;

// Configuration (steps) per dataset
const configurations = new Map();

/**
 * TODO: All this faffing about trying to make `.steps` only modifiable through
 * `restore()` and `update()` really makes this thing unpleasant to use.
 */
class FilterStepsList {
	#steps = ref([]); // List of step configurations
	steps = readonly(this.#steps);
	
	serverHash = ref(null); // Hash of last save
	clientHash = computed(() => hashFilterSteps(this.#steps.value));
	isModified = computed(() => this.serverHash.value !== this.clientHash.value);
	
	#history = []; // previous versions of #steps array
	#forward = []; // future versions of #steps array

	canUndo = computed(() => {
		this.#steps.value; // mentioned for dependency
		return this.#history.length > 0;
	});
	canRedo = computed(() => {
		this.#steps.value; // mentioned for dependency
		return this.#forward.length > 0;
	});

	restore(steps) {
		if (steps === this.steps.value)
			return;

		this.#history.splice(0, this.#history.length);
		this.#forward.splice(0, this.#forward.length);
		this.#steps.value = steps;
	}

	update(steps) {
		this.#forward.splice(0, this.#forward.length);
		this.#history.push(this.#steps.value);
		this.#steps.value = steps;
	}

	undo() {
		this.#forward.push(this.#steps.value);
		this.#steps.value = this.#history.pop();
	}

	redo() {
		this.#history.push(this.#steps.value);
		this.#steps.value = this.#forward.pop();
	}
}

async function fetchFilterSteps(dataset) {
	const response = await fetch(`/api/datasets/${encodeURIComponent(dataset.name)}/configuration.json`);
	return await response.json();
}

function hashFilterSteps(configuration) {
	return cyrb53(JSON.stringify(configuration));
}

export function getPipeline(dataset) {
	if (!configurations.has(dataset.name)) {
		const entry = shallowReactive({
			version: null,
			files: [],
			filters: new FilterStepsList()
		});

		configurations.set(dataset.name, entry);

		fetchFilterSteps(dataset).then(pipeline => {
			entry.version = pipeline.version;
			entry.files.splice(0, entry.files.length, pipeline.files);
			entry.filters.restore(pipeline.filters.map(step => ({...step, id: getUniqueId()})));
			entry.filters.serverHash.value = entry.filters.clientHash.value;

			watch(entry.filters.clientHash, (newHash, oldHash, onCleanup) => {
				if (newHash === entry.filters.serverHash.value)
					return;

				// Delay saving a bit for new changes so we don't hammer the API
				const delay = setTimeout(async () => {
					console.assert(entry.filters.isModified.value, 'filtersteps configuration is marked as not-modified');
					console.assert(entry.filters.clientHash.value === newHash, 'hash changed after watch() but onCleanup was not called');
					console.assert(newHash === hashFilterSteps(entry.filters.steps.value), 'newHash does not match the hash for the current filtersteps configuration');
					
					const response = await fetch(`/api/datasets/${encodeURIComponent(dataset.name)}/configuration.json`, {
						method: 'PATCH',
						headers: {
							'Content-Type': 'application/json',
							'Accept': 'application/json'
						},
						body: JSON.stringify({filters: entry.filters.steps.value}, null, 2)
					});

					if (response.ok)
						entry.filters.serverHash.value = newHash;
				}, FILTERSTEP_SAVE_DELAY);

				onCleanup(() => clearTimeout(delay));
			})
		});
	}

	return configurations.get(dataset.name);
}

<<<<<<< HEAD
export function defaultValue(parameter) {
	switch (parameter.type) {
		case 'tuple':
			return parameter.parameters.map(parameter => defaultValue(parameter));
		case 'list':
			return [];
		case 'str':
			return '';
		default:
			return parameter.default
	}
}
=======
export function getFilterSteps(dataset) {
	return getPipeline(dataset).filters;
}
>>>>>>> 05649541
<|MERGE_RESOLUTION|>--- conflicted
+++ resolved
@@ -113,7 +113,10 @@
 	return configurations.get(dataset.name);
 }
 
-<<<<<<< HEAD
+export function getFilterSteps(dataset) {
+	return getPipeline(dataset).filters;
+}
+
 export function defaultValue(parameter) {
 	switch (parameter.type) {
 		case 'tuple':
@@ -125,9 +128,4 @@
 		default:
 			return parameter.default
 	}
-}
-=======
-export function getFilterSteps(dataset) {
-	return getPipeline(dataset).filters;
-}
->>>>>>> 05649541
+}